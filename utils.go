--- conflicted
+++ resolved
@@ -31,13 +31,6 @@
 	return b.Bytes()
 }
 
-<<<<<<< HEAD
-func udpRequest(addr string, port int, payload []byte) ([][]byte, error) {
-	local := GetLocalIPAddr()
-	localip, _ := netip.ParseAddr(local)
-	socket, err := net.ListenUDP("udp", &net.UDPAddr{
-		IP:   localip.AsSlice(),
-=======
 func udpRequest(localIP, remoteIP string, port int, payload []byte) ([][]byte, error) {
 	local, err := netip.ParseAddr(localIP)
 	if err != nil {
@@ -45,7 +38,6 @@
 	}
 	socket, err := net.ListenUDP("udp", &net.UDPAddr{
 		IP: local.AsSlice(),
->>>>>>> 8dfea5ba
 	})
 	if err != nil {
 		return nil, err
