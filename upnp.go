package upnp

import (
	"bufio"
	"bytes"
	"encoding/xml"
	"errors"
	"fmt"
	"io"
	"net"
	"net/http"
	"net/textproto"
	"slices"
	"strconv"
	"strings"
	"time"
)

func New() (*Client, error) {
	localIP := GetLocalIPAddr()
	service, err := upnpService()
	if err != nil {
		return nil, err
	}
	return &Client{
		LocalIP: localIP,
		service: service,
	}, nil
}

func GetLocalIPAddr() string {
	conn, _ := net.DialUDP("udp", nil, &net.UDPAddr{
		IP:   []byte{6, 9, 6, 9},
		Port: 6969,
	})
	conn.SetDeadline(time.Unix(0, 0))
	defer conn.Close()
	return strings.Split(conn.LocalAddr().String(), ":")[0]
}
<<<<<<< HEAD
func udpRequest(addr string, port int, payload []byte) ([][]byte, error) {
	socket, err := net.ListenUDP("udp", nil)
	if err != nil {
		return nil, err
	}
	defer socket.Close()
	ip, err := netip.ParseAddr(addr)
	if err != nil {
		return nil, err
	}
	remote := &net.UDPAddr{
		IP:   ip.AsSlice(),
		Port: port,
	}
	_, err = socket.WriteToUDP(payload, remote)
	if err != nil {
		return nil, err
	}
	res := [][]byte{}
	for {
		received := make([]byte, 4096)
		socket.SetReadDeadline(time.Now().Add(5 * time.Second))
		n, err := socket.Read(received)
		if err != nil {
			break
		}
		res = append(res, received[:n])
		fmt.Println(string(received[:n]))
	}
	if len(res) == 0 {
		return nil, errors.New("no devices found")
	}
	return res, nil
}
=======
>>>>>>> e84fa00e

func upnpService() (service, error) {
	headers, err := discover()
	if err != nil {
		return service{}, err
	}
	errs := []error{}
	for _, header := range headers {
		dd, err := deviceDescription(header)
		if err != nil {
			errs = append(errs, err)
			continue
		}
		if dd.BaseUrl == "" {
			locationN := strings.SplitN(header.Get("LOCATION"), "/", 4)
			if len(locationN) < 3 {
				errs = append(errs, fmt.Errorf("invalid location: %s\n", header.Get("LOCATION")))
				continue
			}
			dd.BaseUrl = strings.Join(locationN[:3], "/")
		}
		s, err := getConnectionService(dd.BaseUrl, dd.Device)
		if err == nil {
			return s, nil
		}
		errs = append(errs, err)
	}
	return service{}, errors.Join(errs...)
}

func discover() ([]http.Header, error) {
	header := http.Header{}
	header["HOST"] = []string{"239.255.255.250:1900"}
	header["ST"] = []string{"ssdp:all"}
	header["MAN"] = []string{"\"ssdp:discover\""}
	header["MX"] = []string{"5"}
	req := http.Request{
		Method: "M-SEARCH",
		Header: header,
	}
	headers := []http.Header{}
	devices, err := udpRequest("239.255.255.250", 1900, httpRequest(req))
	if err != nil {
		return nil, err
	}
	errs := []error{}
	for _, res := range devices {
		httpRes, headerRes, found := bytes.Cut(res, []byte{'\n'})
		if !found {
			errs = append(errs, fmt.Errorf("invalid response: %s\n", res))
			continue
		}
		s := bytes.Split(httpRes, []byte{' '})
		if len(s) < 3 {
			errs = append(errs, fmt.Errorf("invalid response: %s\n", headerRes))
			continue
		}
		statusCode := string(s[1])
		if statusCode != strconv.Itoa(http.StatusOK) {
			errs = append(errs, fmt.Errorf("not ok: %s\n", headerRes))
			continue
		}
		_header, err := textproto.NewReader(bufio.NewReader(bytes.NewReader(headerRes))).ReadMIMEHeader()
		if err != nil {
			errs = append(errs, err)
			continue
		}
		header := http.Header(_header)
		headers = append(headers, header)
	}
	if len(headers) == 0 {
		return nil, errors.Join(errs...)
	}
	return headers, nil
}

func deviceDescription(header http.Header) (root, error) {
	r := root{}
	res, err := http.Get(header.Get("location"))
	if err != nil {
		return r, err
	}
	body, err := io.ReadAll(res.Body)
	if err != nil {
		return r, err
	}
	res.Body.Close()
	if res.StatusCode != http.StatusOK {
		return r, fmt.Errorf("%s: %s", res.Status, body)
	}
	xml.Unmarshal(body, &r)
	return r, nil
}

func isValidService(s service) error {
	url := joinPath(s.Location, s.SCPDURL)
	res, err := http.Get(url)
	if err != nil {
		return err
	}
	defer res.Body.Close()
	body, err := io.ReadAll(res.Body)
	if err != nil {
		return err
	}
	if res.StatusCode != http.StatusOK {
		return fmt.Errorf("%s responed with status=%d body=[%s]", url, res.StatusCode, body)
	}
	desc := description{}
	err = xml.Unmarshal(body, &desc)
	if err != nil {
		return err
	}

	for _, a := range desc.ActionList {
		if slices.Contains([]string{addPortMapping, deletePortMapping, getExternalIPAddress}, a.Name) {
			return nil
		}
	}

	return fmt.Errorf("%s service is not valid", url)
}

func getConnectionService(location string, rootDevice device) (service, error) {
	errs := []error{}
	for _, s := range rootDevice.ServiceList {
		s.Location = location
		err := isValidService(s)
		if err == nil {
			return s, nil
		}
		errs = append(errs, err)
	}
	for _, d := range rootDevice.DeviceList {
		s, err := getConnectionService(location, d)
		if err == nil {
			return s, nil
		}
		errs = append(errs, err)
	}
	return service{}, errors.Join(errs...)
}

func (c *Client) AddPortMapping(msg AddPortMappingRequest) (AddPortMappingResponse, error) {
	if msg.NewInternalClient == "" {
		msg.NewInternalClient = c.LocalIP
	}
	msg.XMLNS = c.service.ServiceType
	req, err := newEnvelopeReq(addPortMapping, c.service, body{AddPortMappingRequest: &msg})
	if err != nil {
		return AddPortMappingResponse{}, err
	}
	res, err := doRequest(req)
	if err != nil {
		return AddPortMappingResponse{}, err
	}
	if res.Body.AddPortMappingResponse == nil {
		return AddPortMappingResponse{}, nil
	}
	return *res.Body.AddPortMappingResponse, nil
}

func (c *Client) DeletePortMapping(msg DeletePortMappingRequest) (DeletePortMappingResponse, error) {
	msg.XMLNS = c.service.ServiceType
	req, err := newEnvelopeReq(deletePortMapping, c.service, body{DeletePortMappingRequest: &msg})
	if err != nil {
		return DeletePortMappingResponse{}, err
	}
	res, err := doRequest(req)
	if err != nil {
		return DeletePortMappingResponse{}, err
	}
	if res.Body.DeletePortMappingResponse == nil {
		return DeletePortMappingResponse{}, nil
	}
	return *res.Body.DeletePortMappingResponse, nil
}

func (c *Client) GetExternalIPAddress() (GetExternalIPAddressResponse, error) {
	msg := GetExternalIPAddressRequest{
		XMLNS: c.service.ServiceType,
	}
	req, err := newEnvelopeReq(getExternalIPAddress, c.service, body{GetExternalIPAddressRequest: &msg})
	if err != nil {
		return GetExternalIPAddressResponse{}, err
	}
	res, err := doRequest(req)
	if err != nil {
		return GetExternalIPAddressResponse{}, err
	}
	if res.Body.GetExternalIPAddressResponse == nil {
		return GetExternalIPAddressResponse{}, nil
	}
	return *res.Body.GetExternalIPAddressResponse, nil
}<|MERGE_RESOLUTION|>--- conflicted
+++ resolved
@@ -37,43 +37,6 @@
 	defer conn.Close()
 	return strings.Split(conn.LocalAddr().String(), ":")[0]
 }
-<<<<<<< HEAD
-func udpRequest(addr string, port int, payload []byte) ([][]byte, error) {
-	socket, err := net.ListenUDP("udp", nil)
-	if err != nil {
-		return nil, err
-	}
-	defer socket.Close()
-	ip, err := netip.ParseAddr(addr)
-	if err != nil {
-		return nil, err
-	}
-	remote := &net.UDPAddr{
-		IP:   ip.AsSlice(),
-		Port: port,
-	}
-	_, err = socket.WriteToUDP(payload, remote)
-	if err != nil {
-		return nil, err
-	}
-	res := [][]byte{}
-	for {
-		received := make([]byte, 4096)
-		socket.SetReadDeadline(time.Now().Add(5 * time.Second))
-		n, err := socket.Read(received)
-		if err != nil {
-			break
-		}
-		res = append(res, received[:n])
-		fmt.Println(string(received[:n]))
-	}
-	if len(res) == 0 {
-		return nil, errors.New("no devices found")
-	}
-	return res, nil
-}
-=======
->>>>>>> e84fa00e
 
 func upnpService() (service, error) {
 	headers, err := discover()
